--- conflicted
+++ resolved
@@ -307,9 +307,3 @@
         # 跳过非交易日
         else:
           pass
-<<<<<<< HEAD
-=======
-
-
-  # def trade_with_fixed_position(self, start_date, end_date, stop_profit=None, stop_loss=None, num_positions=5, min_position=2000, max_position=10000):
->>>>>>> 21760753
