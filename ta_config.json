--- conflicted
+++ resolved
@@ -57,9 +57,8 @@
             "plot_ratio": {
                 "signals": 0.5,
                 "candle": 0.5,
-                
-                "main_indicators": 3,
-                "volume": 0.5
+                "volume": 0.5,
+                "main_indicators": 3
                 
             },
             "adx": {
@@ -164,14 +163,8 @@
                     "embrace_signal",
                     "wrap_signal",
                     "cloud_signal",
-<<<<<<< HEAD
                     "hammer_meteor_signal",
                     "cross_highwave_signal"
-=======
-
-                    "hammer_signal",
-                    "cross_signal"
->>>>>>> 10ae0f9c
                 ],
                 "plot_signal_on_price": true,
                 "price_alpha": 0.02
